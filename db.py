from abc import ABC, abstractmethod
import base64
import binascii
from collections.abc import Sequence, Mapping
import logging
import sqlite3
from types import MappingProxyType

import bcrypt
import pypika  # type: ignore


logger = logging.getLogger(__name__)

DB_PROPERTY = {
    "users": {
        "user_id": {"dtype": "int", "auto_increment": True},
        "username": {"dtype": "str"},
        "password": {"dtype": "str"},
        "permission": {"dtype": "int"},
        "auth_method": {"dtype": "str"},
    },
    "symptoms": {
        "symptoms_id": {"dtype": "int", "auto_increment": True},
        "name": {"dtype": "str"},
        "academic": {"dtype": "str"},
        "visit": {"dtype": "int"},
    },
    "bulletins": {
        "bulletin_id": {"dtype": "int", "auto_increment": True},
        "class": {"dtype": "str"},
        "user_id": {"dtype": "int"},
        "title": {"dtype": "str"},
        "content": {"dtype": "str"},
        "update_at": {"dtype": "str"},
        "create_at": {"dtype": "str"},
    },
    "clinics": {
        "clinic_id": {"dtype": "int", "auto_increment": True},
        "name": {"dtype": "str"},
        "address": {"dtype": "str"},
        "contact": {"dtype": "str"},
        "owner_id": {"dtype": "int"},
    },
<<<<<<< HEAD
=======
    'clinics': {
        'clinic_id': {'dtype': 'int', 'auto_increment': True},
        'title': {'dtype': 'str'},
        'address': {'dtype': 'str'},
        'tel': {'dtype': 'str'},
        'tags': {'dtype': 'array'},
        'owner_id': {'dtype': 'int'},
    }
>>>>>>> 8b4fc15c
}


def gen_password_hash(password: str):
    hash_bytes = bcrypt.hashpw(password.encode(), bcrypt.gensalt())
    return base64.b64encode(hash_bytes).decode()


def check_password_hash(password: str, hash_: bytes):
    try:
        hash_bytes = base64.b64decode(hash_)
    except binascii.Error:
        return False

    return bcrypt.checkpw(password.encode(), hash_bytes)


class DatabaseNative:
    """
    Connection to native (SQLite) database.
    """

    def __init__(self, db_path, password=None):
        self.conn = sqlite3.connect(db_path)
        if password is not None:
            raise NotImplementedError

    def execute(self, script):
        """
        Execute database script (in SQL), and return all values fetched.
        """
        logger.debug(script)

        cursor = self.conn.cursor()
        res = cursor.execute(script).fetchall()  # TODO: optimize fetch

        self.conn.commit()
        return res

    def vacuum(self):
        """
        Perform regular database maintenance.
        """
        cursor = self.conn.cursor()
        cursor.execute("VACUUM")

    def __del__(self):
        self.conn.close()


# TODO: operation field check
class BaseTableDatabase(ABC):
    """
    The database base type, representing a database table.
    Perform data operation through DatabaseNative.
    """

    def __init__(
        self, table_name: str, db: DatabaseNative, fields: tuple[str, ...]
    ) -> None:
        self.db = db
        self.table_name = table_name
        self.fields = fields

    def criterion_selector(self) -> tuple[pypika.Table, pypika.terms.Criterion]:
        """
        Get default criterion selector.
        Return: field selector (table), empty criterion (*)
        See: tests/test_db.py
        """
        return pypika.Table(self.table_name), pypika.terms.EmptyCriterion()

    def create(self, entry: dict[str, object] | Sequence[dict[str, object]]):
        """
        Create/insert table entry.
        Supports single entry creation (dict) and bulk creation (list[dict]).
        See: tests/test_db.py
        """
        if isinstance(entry, Sequence):
            return self.create_bulk(entry)
        else:
            res = self.create_bulk((entry,))

            # single entry, return single result
            return res[0]

    def create_bulk_from(
        self,
        entries: Sequence[dict[str, object]],
        value_columns: tuple[str],
        return_columns: tuple[str],
    ):
        """
        Helper function of create_bulk. Bulk create entries with specified columns.
        """
        query = pypika.Query.into(self.table_name).columns(*value_columns)

        for entry in entries:
            query = query.insert(*map(entry.__getitem__, value_columns))

        # PyPika does not support SQLite 'RETURNING'
        # query = query.returning(*return_columns) # TODO
        query_str = (
            str(query)
            + "RETURNING("
            + ", ".join(f"`{name}`" for name in return_columns)
            + ")"
        )

        # return: auto & default fields
        res = self.db.execute(query_str)
        return res

    def query(
        self,
        criterion: pypika.terms.Criterion,
        select_fields: tuple[str, ...] = ("*",),
    ):
        """
        Query table for entries that satisfies `criterion`, selecting `select_fields`.
        """
        query = (
            pypika.Query.from_(self.table_name).select(*select_fields).where(criterion)
        )
        res = self.db.execute(str(query))
        return res

    def query_value(
        self,
        entry,
        select_fields: tuple[str, ...] = ("*",),
    ):
        """
        Query table for entries that have fields specified in `entry`, selecting `select_fields`.
        """

        table, criterion = self.criterion_selector()
        for fd, fval in entry.items():
            criterion = criterion & (getattr(table, fd) == fval)

        return self.query(criterion, select_fields)

    def update(self, criterion: pypika.terms.Criterion, entry: dict[str, str]):
        """
        Update table entries that satisfies `criterion`, which set their fields to `entry`.
        """
        query = pypika.Query.update(self.table_name).where(criterion)
        for fd, fval in entry.items():
            query = query.set(fd, fval)

        self.db.execute(str(query))

    def delete(self, criterion: pypika.terms.Criterion):
        """
        Delete table entries that satisfies `criterion`.
        """
        query = pypika.Query.from_(self.table_name).where(criterion).delete()
        self.db.execute(str(query))

    @abstractmethod
    def create_bulk(self, entries: Sequence[dict[str, object]]):
        """
        Bulk create entry. Creation requires equal format of fields (for now), so
        override of this method is required.
        """
        raise NotImplementedError


class UserDatabase(BaseTableDatabase):
    """
    The database (table) for user identity.
    """

    def __init__(self, db: DatabaseNative) -> None:
        super().__init__(
            "users",
            db,
            (
                "user_id",
                "username",
                "password",
                "permission",
                "auth_method",
            ),
        )

        # VARCHAR/TEXT: SQLite does not impose any length restrictions
        self.db.execute(
            """
CREATE TABLE IF NOT EXISTS `users` (
  `user_id` INTEGER PRIMARY KEY AUTOINCREMENT,
  `username` TEXT,
  `password` TEXT,
  `permission` INTEGER,
  `auth_method` TEXT
)
"""
        )

    def create_bulk(self, entries):
        return self.create_bulk_from(
            entries, ("username", "password", "permission", "auth_method"), ("user_id",)
        )


class SymptomDatabase(BaseTableDatabase):
    """
    The database (table) for symptoms.
    """

    def __init__(self, db: DatabaseNative) -> None:
        super().__init__("symptoms", db, ("symptoms_id", "name", "academic", "visit"))

        self.db.execute(
            """
CREATE TABLE IF NOT EXISTS `symptoms` (
  `symptoms_id` INTEGER PRIMARY KEY AUTOINCREMENT,
  `name` TEXT,
  `academic` TEXT,
  `visit` INTEGER
)
"""
        )

    def create_bulk(self, entries):
        return self.create_bulk_from(
            entries, ("name", "academic", "visit"), ("symptoms_id",)
        )


class BulletinDatabase(BaseTableDatabase):
    """
    The database (table) for bulletins.
    """

    def __init__(self, db: DatabaseNative) -> None:
        super().__init__(
            "bulletins",
            db,
            (
                "bulletin_id",
                "class",
                "user_id",
                "title",
                "content",
                "update_at",
                "create_at",
            ),
        )

        self.db.execute(
            """
CREATE TABLE IF NOT EXISTS `bulletins` (
  `bulletin_id` INTEGER PRIMARY KEY AUTOINCREMENT,
  `class` TEXT,
  `user_id` INTEGER,
  `title` TEXT,
  `content` TEXT,
  `update_at` TEXT,
  `create_at` TEXT
)
"""
        )

    def create_bulk(self, entries):
        return self.create_bulk_from(
            entries,
            ("class", "user_id", "title", "content", "update_at", "create_at"),
            ("bulletin_id",),
        )


class ClinicDatabase(BaseTableDatabase):
    """
    The database (table) for regional clinic informations.
    """

    def __init__(self, db: DatabaseNative) -> None:
        super().__init__(
            "clinics",
            db,
            (
                "clinic_id",
                "name",
                "address",
                "contact",
                "owner_id",
            ),
        )

        self.db.execute(
            """
CREATE TABLE IF NOT EXISTS `clinics` (
  `clinic_id` INTEGER PRIMARY KEY AUTOINCREMENT,
  `name` TEXT,
  `address` TEXT,
  `contact` TEXT,
  `owner_id` INTEGER
)
"""
        )

    def create_bulk(self, entries):
        return self.create_bulk_from(
            entries,
            ("name", "address", "contact", "owner_id"),
            ("clinic_id",),
        )


class MasterDatabase:
    def __init__(self, db_path: str) -> None:
        self.db = DatabaseNative(db_path)
        self.tables: dict[str, BaseTableDatabase] = {
            "users": UserDatabase(self.db),
            "symptoms": SymptomDatabase(self.db),
            "bulletins": BulletinDatabase(self.db),
            "clinics": ClinicDatabase(self.db),
        }

    def create(
        self, table_name: str, entry: dict[str, object] | Sequence[dict[str, object]]
    ):
        table = self.tables[table_name]
        return table.create(entry)

    def query(
        self,
        table_name: str,
        criterion: pypika.terms.Criterion,
        select_fields: tuple[str, ...] = ("*",),
    ):
        table = self.tables[table_name]
        return table.query(criterion, select_fields)  # type: ignore

    def query_value(
        self,
        table_name: str,
        entry,
        select_fields: tuple[str, ...] = ("*",),
    ):
        table = self.tables[table_name]
        return table.query_value(entry, select_fields)  # type: ignore

    def read(
        self,
        table_name: str,
        entry: Mapping[str, object] | None = MappingProxyType({}),
        select_fields=("*",),
    ):
        """
        Query entries with fields equal to `entry`, in key-value mapping.
        """
        table = self.tables[table_name]
        res = self.query_value(table_name, entry, select_fields)

        keys = table.fields if select_fields == ("*",) else select_fields
        return [dict(zip(keys, ent)) for ent in res]

    def update(
        self, table_name: str, criterion: pypika.terms.Criterion, entry: dict[str, str]
    ):
        table = self.tables[table_name]
        return table.update(criterion, entry)  # type: ignore

    def delete(self, table_name: str, criterion: pypika.terms.Criterion):
        table = self.tables[table_name]
        return table.delete(criterion)  # type: ignore

    def get_table(self, table_name: str):
        table = self.tables[table_name]
        return table<|MERGE_RESOLUTION|>--- conflicted
+++ resolved
@@ -37,22 +37,12 @@
     },
     "clinics": {
         "clinic_id": {"dtype": "int", "auto_increment": True},
-        "name": {"dtype": "str"},
+        "title": {"dtype": "str"},
         "address": {"dtype": "str"},
-        "contact": {"dtype": "str"},
+        "tel": {"dtype": "str"},
+        "tags": {"dtype": "array"},
         "owner_id": {"dtype": "int"},
     },
-<<<<<<< HEAD
-=======
-    'clinics': {
-        'clinic_id': {'dtype': 'int', 'auto_increment': True},
-        'title': {'dtype': 'str'},
-        'address': {'dtype': 'str'},
-        'tel': {'dtype': 'str'},
-        'tags': {'dtype': 'array'},
-        'owner_id': {'dtype': 'int'},
-    }
->>>>>>> 8b4fc15c
 }
 
 
